[package]
name = "hypothesis"
version = "0.2.0"
authors = ["Ninjani"]
edition = "2018"
description = "a Rust wrapper and CLI for the Hypothesis API"
repository = "https://github.com/out-of-cheese-error/rust-hypothesis"
readme = "README.md"
license = "MIT"
<<<<<<< HEAD
keywords = ["hypothesis", "annotation", "api"]
categories = ["api-bindings"]

[features]
default = ["application"]

# Feature required for hypothesis, the CLI application.
# Disable if using as a library.
application = [
=======
keywords = ["hypothesis", "annotation", "api", "cli"]
categories = ["api-bindings", "command-line-utilities"]

[features]
default = ["cli"]

# Feature required for hypothesis the CLI application.
# Disable if using as a Rust crate.
cli = [
>>>>>>> 3f7e16c9
    "structopt",
]

[dependencies]
reqwest = {version="0.10.4", features=["json", "blocking"]}
eyre = "0.4.2"
color-eyre = {version = "0.3.2"}
thiserror = "1.0.19"
chrono = {version = "0.4.11", features = ["serde"]}
serde = {version = "1.0.110", features = ["derive"]}
serde_json = "1.0.53"
dotenv = {version = "0.15.0"}
structopt = {version = "0.3.14", optional = true}<|MERGE_RESOLUTION|>--- conflicted
+++ resolved
@@ -7,17 +7,6 @@
 repository = "https://github.com/out-of-cheese-error/rust-hypothesis"
 readme = "README.md"
 license = "MIT"
-<<<<<<< HEAD
-keywords = ["hypothesis", "annotation", "api"]
-categories = ["api-bindings"]
-
-[features]
-default = ["application"]
-
-# Feature required for hypothesis, the CLI application.
-# Disable if using as a library.
-application = [
-=======
 keywords = ["hypothesis", "annotation", "api", "cli"]
 categories = ["api-bindings", "command-line-utilities"]
 
@@ -27,7 +16,6 @@
 # Feature required for hypothesis the CLI application.
 # Disable if using as a Rust crate.
 cli = [
->>>>>>> 3f7e16c9
     "structopt",
 ]
 
