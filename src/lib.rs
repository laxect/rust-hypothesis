--- conflicted
+++ resolved
@@ -1,9 +1,5 @@
 pub mod annotations;
-<<<<<<< HEAD
-#[cfg(feature = "application")]
-=======
 #[cfg(feature = "cli")]
->>>>>>> 3f7e16c9
 pub mod cli;
 pub mod errors;
 pub mod groups;
@@ -11,13 +7,10 @@
 
 use color_eyre::Help;
 use reqwest::header;
-<<<<<<< HEAD
-=======
 use serde::{Deserialize, Serialize};
 use std::str::FromStr;
 use std::string::ParseError;
 use std::{env, fmt};
->>>>>>> 3f7e16c9
 
 pub const API_URL: &str = "https://api.hypothes.is/api";
 pub type GroupID = String;
@@ -74,10 +67,6 @@
     /// #     dotenv::dotenv()?;
     /// #     let username = dotenv::var("USERNAME")?;
     /// #     let developer_key = dotenv::var("DEVELOPER_KEY")?;
-<<<<<<< HEAD
-    /// #     let group_id = dotenv::var("TEST_GROUP_ID").unwrap_or("__world__".into());
-=======
->>>>>>> 3f7e16c9
     /// let api = Hypothesis::new(&username, &developer_key)?;
     /// #     Ok(())
     /// # }
@@ -98,8 +87,6 @@
             client,
         })
     }
-<<<<<<< HEAD
-=======
 
     /// Make a new Hypothesis client from environment variables.
     /// Username from `$HYPOTHESIS_NAME`,
@@ -126,5 +113,4 @@
             .suggestion("Set the environment variable HYPOTHESIS_KEY to your personal API key")?;
         Ok(Self::new(&username, &developer_key)?)
     }
->>>>>>> 3f7e16c9
 }